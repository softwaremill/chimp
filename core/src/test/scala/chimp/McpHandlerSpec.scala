package chimp

import chimp.protocol.*
import chimp.protocol.JSONRPCMessage.{Notification, given}
import io.circe.*
import io.circe.parser.*
import io.circe.syntax.*
import org.scalatest.flatspec.AnyFlatSpec
import org.scalatest.matchers.should.Matchers
import sttp.monad.IdentityMonad
import sttp.monad.MonadError
import sttp.shared.Identity
import sttp.tapir.Schema

class McpHandlerSpec extends AnyFlatSpec with Matchers:
  import JSONRPCMessage.*
  import chimp.protocol.JSONRPCErrorCodes.*

  // Simple test input types
  case class EchoInput(message: String) derives Schema, Codec
  case class AddInput(a: Int, b: Int) derives Schema, Codec

  // Test tools
  val echoTool = tool("echo")
    .description("Echoes the input message.")
    .input[EchoInput]
    .handle(in => Right(in.message))

  val addTool = tool("add")
    .description("Adds two numbers.")
    .input[AddInput]
    .handle(in => Right((in.a + in.b).toString))

  val errorTool = tool("fail")
    .description("Always fails.")
    .input[EchoInput]
    .handle(_ => Left("Intentional failure"))

  // Tool that echoes the header's value for testing
  case class HeaderEchoInput(dummy: String) derives Schema, Codec
  val headerEchoTool = tool("headerEcho")
    .description("Echoes the header value if present.")
    .input[HeaderEchoInput]
    .handleWithHeader { (in, headerValueOpt) =>
      headerValueOpt match {
        case Some(headerValue) => Right(s"header value: $headerValue")
        case None        => Right("no header")
      }
    }

  val handler = McpHandler(List(echoTool, addTool, errorTool, headerEchoTool))

  def parseJson(str: String): Json = parse(str).getOrElse(throw new RuntimeException("Invalid JSON"))

  given MonadError[Identity] = IdentityMonad

  "McpHandler" should "respond to initialize" in:
    // Given
    val req: JSONRPCMessage = Request(method = "initialize", id = RequestId("1"))
    val json = req.asJson
    // When
    val respJson = handler.handleJsonRpc(json, None)
    val resp = respJson.as[JSONRPCMessage].getOrElse(fail("Failed to decode response"))
    // Then
    resp match
      case Response(_, _, result) =>
        val resultObj = result.as[InitializeResult].getOrElse(fail("Failed to decode result"))
        resultObj.protocolVersion shouldBe "2025-03-26"
        resultObj.serverInfo.name should include("Chimp MCP server")
      case _ => fail("Expected Response")

  it should "list available tools" in:
    // Given
    val req: JSONRPCMessage = Request(method = "tools/list", id = RequestId("2"))
    val json = req.asJson
    // When
    val respJson = handler.handleJsonRpc(json, None)
    val resp = respJson.as[JSONRPCMessage].getOrElse(fail("Failed to decode response"))
    // Then
    resp match
      case Response(_, _, result) =>
        val resultObj = result.as[ListToolsResponse].getOrElse(fail("Failed to decode result"))
        resultObj.tools.map(_.name).toSet shouldBe Set("echo", "add", "fail", "headerEcho")
      case _ => fail("Expected Response")

  it should "call a tool successfully (echo)" in:
    // Given
    val params = Json.obj(
      "name" -> Json.fromString("echo"),
      "arguments" -> Json.obj("message" -> Json.fromString("hello"))
    )
    val req: JSONRPCMessage = Request(method = "tools/call", params = Some(params), id = RequestId("3"))
    val json = req.asJson
    // When
    val respJson = handler.handleJsonRpc(json, None)
    val resp = respJson.as[JSONRPCMessage].getOrElse(fail("Failed to decode response"))
    // Then
    resp match
      case Response(_, _, result) =>
        val resultObj = result.as[ToolCallResult].getOrElse(fail("Failed to decode result"))
        resultObj.isError shouldBe false
        resultObj.content should have length 1
        resultObj.content.head shouldBe ToolContent.Text("text", "hello")
      case _ => fail("Expected Response")

  it should "call a tool successfully (add)" in:
    // Given
    val params = Json.obj(
      "name" -> Json.fromString("add"),
      "arguments" -> Json.obj("a" -> Json.fromInt(2), "b" -> Json.fromInt(3))
    )
    val req: JSONRPCMessage = Request(method = "tools/call", params = Some(params), id = RequestId("4"))
    val json = req.asJson
    // When
    val respJson = handler.handleJsonRpc(json, None)
    val resp = respJson.as[JSONRPCMessage].getOrElse(fail("Failed to decode response"))
    // Then
    resp match
      case Response(_, _, result) =>
        val resultObj = result.as[ToolCallResult].getOrElse(fail("Failed to decode result"))
        resultObj.isError shouldBe false
        resultObj.content.head shouldBe ToolContent.Text("text", "5")
      case _ => fail("Expected Response")

  it should "accept notifications" in:
    // Given
    val req: JSONRPCMessage = Notification(method = "notifications/initialized")
    val json = req.asJson
    // When
<<<<<<< HEAD
    val respJson = handler.handleJsonRpc(json, None)
=======
    val respJson = handler.handleJsonRpc(json)
>>>>>>> f4507963
    val resp = respJson.as[JSONRPCMessage].getOrElse(fail("Failed to decode response"))
    // Then
    resp match
      case Notification(_, methodName, _) => methodName shouldBe "notifications/initialized"
      case _                              => fail("Expected Notification")

  it should "return an error for unknown tool" in:
    // Given
    val params = Json.obj(
      "name" -> Json.fromString("unknown"),
      "arguments" -> Json.obj("foo" -> Json.fromString("bar"))
    )
    val req: JSONRPCMessage = Request(method = "tools/call", params = Some(params), id = RequestId("5"))
    val json = req.asJson
    // When
    val respJson = handler.handleJsonRpc(json, None)
    val resp = respJson.as[JSONRPCMessage].getOrElse(fail("Expected error response"))
    // Then
    resp match
      case Error(_, _, error) =>
        error.code shouldBe MethodNotFound.code
        error.message should include("Unknown tool")
      case _ => fail("Expected Error")

  it should "return an error for invalid arguments" in:
    // Given
    val params = Json.obj(
      "name" -> Json.fromString("add"),
      "arguments" -> Json.obj("a" -> Json.fromString("notAnInt"), "b" -> Json.fromInt(3))
    )
    val req: JSONRPCMessage = Request(method = "tools/call", params = Some(params), id = RequestId("6"))
    val json = req.asJson
    // When
    val respJson = handler.handleJsonRpc(json, None)
    val resp = respJson.as[JSONRPCMessage].getOrElse(fail("Expected error response"))
    // Then
    resp match
      case Error(_, _, error) =>
        error.code shouldBe InvalidParams.code
        error.message should include("Invalid arguments")
      case _ => fail("Expected Error")

  it should "return an error for missing arguments" in:
    // Given
    val params = Json.obj(
      "name" -> Json.fromString("add")
      // missing 'arguments'
    )
    val req: JSONRPCMessage = Request(method = "tools/call", params = Some(params), id = RequestId("7"))
    val json = req.asJson
    // When
    val respJson = handler.handleJsonRpc(json, None)
    val resp = respJson.as[JSONRPCMessage].getOrElse(fail("Expected error response"))
    // Then
    resp match
      case Error(_, _, error) =>
        error.code shouldBe InvalidParams.code
        error.message should include("Missing arguments")
      case _ => fail("Expected Error")

  it should "return an error for missing tool name" in:
    // Given
    val params = Json.obj(
      // missing 'name'
      "arguments" -> Json.obj("message" -> Json.fromString("hello"))
    )
    val req: JSONRPCMessage = Request(method = "tools/call", params = Some(params), id = RequestId("8"))
    val json = req.asJson
    // When
    val respJson = handler.handleJsonRpc(json, None)
    val resp = respJson.as[JSONRPCMessage].getOrElse(fail("Expected error response"))
    // Then
    resp match
      case Error(_, _, error) =>
        error.code shouldBe InvalidParams.code
        error.message should include("Missing tool name")
      case _ => fail("Expected Error")

  it should "return an error for tool logic failure" in:
    // Given
    val params = Json.obj(
      "name" -> Json.fromString("fail"),
      "arguments" -> Json.obj("message" -> Json.fromString("test"))
    )
    val req: JSONRPCMessage = Request(method = "tools/call", params = Some(params), id = RequestId("9"))
    val json = req.asJson
    // When
    val respJson = handler.handleJsonRpc(json, None)
    val resp = respJson.as[JSONRPCMessage].getOrElse(fail("Failed to decode response"))
    // Then
    resp match
      case Response(_, _, result) =>
        val resultObj = result.as[ToolCallResult].getOrElse(fail("Failed to decode result"))
        resultObj.isError shouldBe true
        resultObj.content.head shouldBe ToolContent.Text("text", "Intentional failure")
      case _ => fail("Expected Response")

  it should "return an error for unknown method" in:
    // Given
    val req: JSONRPCMessage = Request(method = "not/a/real/method", id = RequestId("10"))
    val json = req.asJson
    // When
    val respJson = handler.handleJsonRpc(json, None)
    val resp = respJson.as[JSONRPCMessage].getOrElse(fail("Expected error response"))
    // Then
    resp match
      case Error(_, _, error) =>
        error.code shouldBe MethodNotFound.code
        error.message should include("Unknown method")
      case _ => fail("Expected Error")

  it should "handle batch requests with mixed results" in:
    // Given
    val req1 = Request(
      method = "tools/call",
      params = Some(
        Json.obj(
          "name" -> Json.fromString("echo"),
          "arguments" -> Json.obj("message" -> Json.fromString("hi"))
        )
      ),
      id = RequestId("b1")
    )
    val req2 = Request(
      method = "tools/call",
      params = Some(
        Json.obj(
          "name" -> Json.fromString("add"),
          "arguments" -> Json.obj("a" -> Json.fromInt(1), "b" -> Json.fromInt(2))
        )
      ),
      id = RequestId("b2")
    )
    val req3 = Request(
      method = "tools/call",
      params = Some(
        Json.obj(
          "name" -> Json.fromString("fail"),
          "arguments" -> Json.obj("message" -> Json.fromString("fail"))
        )
      ),
      id = RequestId("b3")
    )
    val req4 = Request(
      method = "tools/call",
      params = Some(
        Json.obj(
          "name" -> Json.fromString("unknown"),
          "arguments" -> Json.obj("foo" -> Json.fromString("bar"))
        )
      ),
      id = RequestId("b4")
    )
    val notification = Notification(method = "tools/list", params = None)
    val batch = BatchRequest(List(req1, req2, req3, req4, notification))
    val json = batch.asJson
    // When
    val respJson = handler.handleJsonRpc(json, None)
    val resp = respJson.as[JSONRPCMessage].getOrElse(fail("Failed to decode batch response"))
    // Then
    resp match
      case BatchResponse(responses) =>
        // Should not include notification response
        responses.foreach {
          case Response(_, id, result) if id == RequestId("b1") =>
            val r = result.as[ToolCallResult].getOrElse(fail("Failed to decode result"))
            r.isError shouldBe false
            r.content.head shouldBe ToolContent.Text("text", "hi")
          case Response(_, id, result) if id == RequestId("b2") =>
            val r = result.as[ToolCallResult].getOrElse(fail("Failed to decode result"))
            r.isError shouldBe false
            r.content.head shouldBe ToolContent.Text("text", "3")
          case Response(_, id, result) if id == RequestId("b3") =>
            val r = result.as[ToolCallResult].getOrElse(fail("Failed to decode result"))
            r.isError shouldBe true
            r.content.head shouldBe ToolContent.Text("text", "Intentional failure")
          case Error(_, id, error) if id == RequestId("b4") =>
            error.code shouldBe MethodNotFound.code
            error.message should include("Unknown tool")
          case other => fail(s"Unexpected response: $other")
        }
        responses.exists {
          case Response(_, id, _) if id == RequestId("b1") => true
          case Response(_, id, _) if id == RequestId("b2") => true
          case Response(_, id, _) if id == RequestId("b3") => true
          case Error(_, id, _) if id == RequestId("b4")    => true
          case _                                           => false
        } shouldBe true
        responses.exists {
          case Notification(_, _, _) => true
          case _                     => false
        } shouldBe false
      case _ => fail("Expected BatchResponse")

  it should "call a tool with a header and receive the header's value in the response" in:
    // Given
    val params = Json.obj(
      "name" -> Json.fromString("headerEcho"),
      "arguments" -> Json.obj("dummy" -> Json.fromString("irrelevant"))
    )
    val req: JSONRPCMessage = Request(method = "tools/call", params = Some(params), id = RequestId("header1"))
    val json = req.asJson
    // When
    val respJson = handler.handleJsonRpc(json, Some("my-secret-header"))
    val resp = respJson.as[JSONRPCMessage].getOrElse(fail("Failed to decode response"))
    // Then
    resp match
      case Response(_, _, result) =>
        val resultObj = result.as[ToolCallResult].getOrElse(fail("Failed to decode result"))
        resultObj.isError shouldBe false
        resultObj.content.head shouldBe ToolContent.Text("text", "header value: my-secret-header")
      case _ => fail("Expected Response")

  it should "call a tool without a header value and receive 'no header' in the response" in:
    // Given
    val params = Json.obj(
      "name" -> Json.fromString("headerEcho"),
      "arguments" -> Json.obj("dummy" -> Json.fromString("irrelevant"))
    )
    val req: JSONRPCMessage = Request(method = "tools/call", params = Some(params), id = RequestId("header2"))
    val json = req.asJson
    // When
    val respJson = handler.handleJsonRpc(json, None)
    val resp = respJson.as[JSONRPCMessage].getOrElse(fail("Failed to decode response"))
    // Then
    resp match
      case Response(_, _, result) =>
        val resultObj = result.as[ToolCallResult].getOrElse(fail("Failed to decode result"))
        resultObj.isError shouldBe false
        resultObj.content.head shouldBe ToolContent.Text("text", "no header")
      case _ => fail("Expected Response")

  it should "handle batch requests with mixed headers" in:
    // Given
    val req1 = Request(
      method = "tools/call",
      params = Some(
        Json.obj(
          "name" -> Json.fromString("headerEcho"),
          "arguments" -> Json.obj("dummy" -> Json.fromString("hi"))
        )
      ),
      id = RequestId("bh1")
    )
    val req2 = Request(
      method = "tools/call",
      params = Some(
        Json.obj(
          "name" -> Json.fromString("headerEcho"),
          "arguments" -> Json.obj("dummy" -> Json.fromString("yo"))
        )
      ),
      id = RequestId("bh2")
    )
    val batch = BatchRequest(List(req1, req2))
    val json = batch.asJson
    // When
    val respJson = handler.handleJsonRpc(json, Some("batch-header"))
    val resp = respJson.as[JSONRPCMessage].getOrElse(fail("Failed to decode batch response"))
    // Then
    resp match
      case BatchResponse(responses) =>
        responses.foreach {
          case Response(_, id, result) if id == RequestId("bh1") || id == RequestId("bh2") =>
            val r = result.as[ToolCallResult].getOrElse(fail("Failed to decode result"))
            r.isError shouldBe false
            r.content.head shouldBe ToolContent.Text("text", "header value: batch-header")
          case other => fail(s"Unexpected response: $other")
        }
      case _ => fail("Expected BatchResponse")<|MERGE_RESOLUTION|>--- conflicted
+++ resolved
@@ -1,14 +1,13 @@
 package chimp
 
 import chimp.protocol.*
-import chimp.protocol.JSONRPCMessage.{Notification, given}
+import chimp.protocol.JSONRPCMessage.given
 import io.circe.*
 import io.circe.parser.*
 import io.circe.syntax.*
 import org.scalatest.flatspec.AnyFlatSpec
 import org.scalatest.matchers.should.Matchers
-import sttp.monad.IdentityMonad
-import sttp.monad.MonadError
+import sttp.monad.{IdentityMonad, MonadError}
 import sttp.shared.Identity
 import sttp.tapir.Schema
 
@@ -44,7 +43,7 @@
     .handleWithHeader { (in, headerValueOpt) =>
       headerValueOpt match {
         case Some(headerValue) => Right(s"header value: $headerValue")
-        case None        => Right("no header")
+        case None              => Right("no header")
       }
     }
 
@@ -127,11 +126,7 @@
     val req: JSONRPCMessage = Notification(method = "notifications/initialized")
     val json = req.asJson
     // When
-<<<<<<< HEAD
-    val respJson = handler.handleJsonRpc(json, None)
-=======
-    val respJson = handler.handleJsonRpc(json)
->>>>>>> f4507963
+    val respJson = handler.handleJsonRpc(json, None)
     val resp = respJson.as[JSONRPCMessage].getOrElse(fail("Failed to decode response"))
     // Then
     resp match
